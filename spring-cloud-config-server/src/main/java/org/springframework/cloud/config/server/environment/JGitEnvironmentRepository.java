/*
 * Copyright 2013-2018 the original author or authors.
 *
 * Licensed under the Apache License, Version 2.0 (the "License");
 * you may not use this file except in compliance with the License.
 * You may obtain a copy of the License at
 *
 *      http://www.apache.org/licenses/LICENSE-2.0
 *
 * Unless required by applicable law or agreed to in writing, software
 * distributed under the License is distributed on an "AS IS" BASIS,
 * WITHOUT WARRANTIES OR CONDITIONS OF ANY KIND, either express or implied.
 * See the License for the specific language governing permissions and
 * limitations under the License.
 */
package org.springframework.cloud.config.server.environment;

import java.io.File;
import java.io.IOException;
import java.util.ArrayList;
import java.util.Collection;
import java.util.Collections;
import java.util.HashSet;
import java.util.List;
import java.util.Set;

import com.jcraft.jsch.Session;
import org.eclipse.jgit.api.CheckoutCommand;
import org.eclipse.jgit.api.CloneCommand;
import org.eclipse.jgit.api.CreateBranchCommand.SetupUpstreamMode;
import org.eclipse.jgit.api.DeleteBranchCommand;
import org.eclipse.jgit.api.FetchCommand;
import org.eclipse.jgit.api.Git;
import org.eclipse.jgit.api.ListBranchCommand;
import org.eclipse.jgit.api.ListBranchCommand.ListMode;
import org.eclipse.jgit.api.MergeCommand;
import org.eclipse.jgit.api.MergeResult;
import org.eclipse.jgit.api.ResetCommand;
import org.eclipse.jgit.api.ResetCommand.ResetType;
import org.eclipse.jgit.api.Status;
import org.eclipse.jgit.api.StatusCommand;
import org.eclipse.jgit.api.TransportCommand;
import org.eclipse.jgit.api.TransportConfigCallback;
import org.eclipse.jgit.api.errors.GitAPIException;
import org.eclipse.jgit.api.errors.RefNotFoundException;
import org.eclipse.jgit.errors.NoRemoteRepositoryException;
import org.eclipse.jgit.lib.BranchTrackingStatus;
import org.eclipse.jgit.lib.Ref;
import org.eclipse.jgit.transport.CredentialsProvider;
import org.eclipse.jgit.transport.FetchResult;
import org.eclipse.jgit.transport.JschConfigSessionFactory;
import org.eclipse.jgit.transport.OpenSshConfig.Host;
import org.eclipse.jgit.transport.ReceiveCommand;
import org.eclipse.jgit.transport.SshSessionFactory;
import org.eclipse.jgit.transport.TagOpt;
import org.eclipse.jgit.transport.TrackingRefUpdate;
import org.eclipse.jgit.util.FileUtils;

import org.springframework.beans.factory.InitializingBean;
import org.springframework.cloud.config.server.support.GitCredentialsProviderFactory;
import org.springframework.core.env.ConfigurableEnvironment;
import org.springframework.core.io.UrlResource;
import org.springframework.util.Assert;
import org.springframework.util.CollectionUtils;
import org.springframework.util.StringUtils;

import static java.lang.String.format;
import static org.eclipse.jgit.transport.ReceiveCommand.Type.DELETE;

/**
 * An {@link EnvironmentRepository} backed by a single git repository.
 *
 * @author Dave Syer
 * @author Roy Clarkson
 * @author Marcos Barbero
 * @author Daniel Lavoie
 * @author Ryan Lynch
 * @author Gareth Clay
 */
public class JGitEnvironmentRepository extends AbstractScmEnvironmentRepository
		implements EnvironmentRepository, SearchPathLocator, InitializingBean {

	private static final String FILE_URI_PREFIX = "file:";

	private static final String LOCAL_BRANCH_REF_PREFIX = "refs/remotes/origin/";

	/**
	 * Timeout (in seconds) for obtaining HTTP or SSH connection (if applicable). Default
	 * 5 seconds.
	 */
	private int timeout;

	/**
	 * Time (in seconds) between refresh of the git repository
	 */
	private int refreshRate = 0;

	/**
	 * Time of the last refresh of the git repository
	 */
	private long lastRefresh;

	/**
	 * Flag to indicate that the repository should be cloned on startup (not on demand).
	 * Generally leads to slower startup but faster first query.
	 */
	private boolean cloneOnStart;

	private JGitEnvironmentRepository.JGitFactory gitFactory = new JGitEnvironmentRepository.JGitFactory();

	private String defaultLabel;

	/**
	 * Factory used to create the credentials provider to use to connect to the Git
	 * repository.
	 */
	private GitCredentialsProviderFactory gitCredentialsProviderFactory = new GitCredentialsProviderFactory();

	/**
	 * Transport configuration callback for JGit commands.
	 */
	private TransportConfigCallback transportConfigCallback;

	/**
	 * Flag to indicate that the repository should force pull. If true discard any local
	 * changes and take from remote repository.
	 */
	private boolean forcePull;
	private boolean initialized;

	/**
	 * Flag to indicate that the branch should be deleted locally if it's origin tracked branch was removed.
	 */
	private boolean deleteUntrackedBranches;

	/**
	 * Flag to indicate that SSL certificate validation should be bypassed when
	 * communicating with a repository served over an HTTPS connection.
	 */
	private boolean skipSslValidation;

	public JGitEnvironmentRepository(ConfigurableEnvironment environment, JGitEnvironmentProperties properties) {
		super(environment, properties);
		this.cloneOnStart = properties.isCloneOnStart();
		this.defaultLabel = properties.getDefaultLabel();
		this.forcePull = properties.isForcePull();
		this.timeout = properties.getTimeout();
		this.deleteUntrackedBranches = properties.isDeleteUntrackedBranches();
		this.refreshRate = properties.getRefreshRate();
		this.skipSslValidation = properties.isSkipSslValidation();
	}

	public boolean isCloneOnStart() {
		return this.cloneOnStart;
	}

	public void setCloneOnStart(boolean cloneOnStart) {
		this.cloneOnStart = cloneOnStart;
	}

	public int getTimeout() {
		return this.timeout;
	}

	public void setTimeout(int timeout) {
		this.timeout = timeout;
	}

	public int getRefreshRate() {
		return refreshRate;
	}

	public void setRefreshRate(int refreshRate) {
		this.refreshRate = refreshRate;
	}


	public TransportConfigCallback getTransportConfigCallback() {
		return transportConfigCallback;
	}

	public void setTransportConfigCallback(
			TransportConfigCallback transportConfigCallback) {
		this.transportConfigCallback = transportConfigCallback;
	}

	public JGitFactory getGitFactory() {
		return this.gitFactory;
	}

	public void setGitFactory(JGitFactory gitFactory) {
		this.gitFactory = gitFactory;
	}

	public void setGitCredentialsProviderFactory(
			GitCredentialsProviderFactory gitCredentialsProviderFactory) {
		this.gitCredentialsProviderFactory = gitCredentialsProviderFactory;
	}

	public String getDefaultLabel() {
		return this.defaultLabel;
	}

	public void setDefaultLabel(String defaultLabel) {
		this.defaultLabel = defaultLabel;
	}

	public boolean isForcePull() {
		return forcePull;
	}

	public void setForcePull(boolean forcePull) {
		this.forcePull = forcePull;
	}

	public boolean isDeleteUntrackedBranches() {
		return deleteUntrackedBranches;
	}

	public void setDeleteUntrackedBranches(boolean deleteUntrackedBranches) {
		this.deleteUntrackedBranches = deleteUntrackedBranches;
	}

	public boolean isSkipSslValidation() {
		return skipSslValidation;
	}

	public void setSkipSslValidation(boolean skipSslValidation) {
		this.skipSslValidation = skipSslValidation;
	}

	@Override
	public synchronized Locations getLocations(String application, String profile,
			String label) {
		if (label == null) {
			label = this.defaultLabel;
		}
		String version = refresh(label);
		return new Locations(application, profile, label, version,
				getSearchLocations(getWorkingDirectory(), application, profile, label));
	}

	@Override
	public void afterPropertiesSet() throws Exception {
		Assert.state(getUri() != null,
				"You need to configure a uri for the git repository");
		initialize();
		if (this.cloneOnStart) {
			initClonedRepository();
		}
	}

	/**
	 * Get the working directory ready.
	 */
	public String refresh(String label) {
		Git git = null;
		try {
			git = createGitClient();
			if (shouldPull(git)) {
				FetchResult fetchStatus = fetch(git, label);
				if (deleteUntrackedBranches && fetchStatus != null) {
					deleteUntrackedLocalBranches(fetchStatus.getTrackingRefUpdates(), git);
				}
				// checkout after fetch so we can get any new branches, tags, ect.
				checkout(git, label);
<<<<<<< HEAD
				if (isBranch(git, label)) {
					// merge results from fetch
					merge(git, label);
					if (!isClean(git, label)) {
						logger.warn("The local repository is dirty or ahead of origin. Resetting"
								+ " it to origin/" + label + ".");
						resetHard(git, label, LOCAL_BRANCH_REF_PREFIX + label);
					}
				}
=======
				tryMerge(git, label);
>>>>>>> 80f98c38
			}
			else {
				// nothing to update so just checkout and merge.
				// Merge because remote branch could have been updated before
				checkout(git, label);
				tryMerge(git, label);
			}
			// always return what is currently HEAD as the version
			return git.getRepository().findRef("HEAD").getObjectId().getName();
		}
		catch (RefNotFoundException e) {
			throw new NoSuchLabelException("No such label: " + label, e);
		}
		catch (NoRemoteRepositoryException e) {
			throw new NoSuchRepositoryException("No such repository: " + getUri(), e);
		}
		catch (GitAPIException e) {
			throw new NoSuchRepositoryException(
					"Cannot clone or checkout repository: " + getUri(), e);
		}
		catch (Exception e) {
			throw new IllegalStateException("Cannot load environment", e);
		}
		finally {
			try {
				if (git != null) {
					git.close();
				}
			}
			catch (Exception e) {
				this.logger.warn("Could not close git repository", e);
			}
		}
	}
	
	private void tryMerge(Git git, String label) {
		try {
			if (isBranch(git, label)) {
				// merge results from fetch
				merge(git, label);
				if (!isClean(git)) {
					logger.warn("The local repository is dirty or ahead of origin. Resetting"
							+ " it to origin/" + label + ".");
					resetHard(git, label, LOCAL_BRANCH_REF_PREFIX + label);
				}
			}
		} 
		catch (GitAPIException e) {
			throw new NoSuchRepositoryException(
					"Cannot clone or checkout repository: " + getUri(), e);
		}
	}

	/**
	 * Clones the remote repository and then opens a connection to it.
	 *
	 * @throws GitAPIException
	 * @throws IOException
	 */
	private void initClonedRepository() throws GitAPIException, IOException {
		if (!getUri().startsWith(FILE_URI_PREFIX)) {
			deleteBaseDirIfExists();
			Git git = cloneToBasedir();
			if (git != null) {
				git.close();
			}
			git = openGitRepository();
			if (git != null) {
				git.close();
			}
		}

	}

	/**
	 * Deletes local branches if corresponding remote branch was removed.
	 *
	 * @param trackingRefUpdates list of tracking ref updates
	 * @param git                git instance
	 * @return list of deleted branches
	 */
	private Collection<String> deleteUntrackedLocalBranches(Collection<TrackingRefUpdate> trackingRefUpdates, Git git) {
		if (CollectionUtils.isEmpty(trackingRefUpdates)) {
			return Collections.emptyList();
		}

		Collection<String> branchesToDelete = new ArrayList<>();
		for (TrackingRefUpdate trackingRefUpdate : trackingRefUpdates) {
			ReceiveCommand receiveCommand = trackingRefUpdate.asReceiveCommand();
			if (receiveCommand.getType() == DELETE) {
				String localRefName = trackingRefUpdate.getLocalName();
				if (StringUtils.startsWithIgnoreCase(localRefName, LOCAL_BRANCH_REF_PREFIX)) {
					String localBranchName = localRefName.substring(LOCAL_BRANCH_REF_PREFIX.length(), localRefName.length());
					branchesToDelete.add(localBranchName);
				}
			}
		}

		if (CollectionUtils.isEmpty(branchesToDelete)) {
			return Collections.emptyList();
		}

		try {
			//make sure that deleted branch not a current one
			checkout(git, defaultLabel);
			return deleteBranches(git, branchesToDelete);
		} catch (Exception ex) {
			String message = format("Failed to delete %s branches.", branchesToDelete);
			warn(message, ex);
			return Collections.emptyList();
		}
	}

	private List<String> deleteBranches(Git git, Collection<String> branchesToDelete) throws GitAPIException {
		DeleteBranchCommand deleteBranchCommand = git.branchDelete()
				.setBranchNames(branchesToDelete.toArray(new String[0]))
				//local branch can contain data which is not merged to HEAD - force delete it anyway, since local copy should be R/O
				.setForce(true);
		List<String> resultList = deleteBranchCommand.call();
		logger.info(format("Deleted %s branches from %s branches to delete.", resultList, branchesToDelete));
		return resultList;
	}

	private Ref checkout(Git git, String label) throws GitAPIException {
		CheckoutCommand checkout = git.checkout();
		if (shouldTrack(git, label)) {
			trackBranch(git, checkout, label);
		}
		else {
			// works for tags and local branches
			checkout.setName(label);
		}
		return checkout.call();
	}

	protected boolean shouldPull(Git git) throws GitAPIException {
		boolean shouldPull;

		if (this.refreshRate > 0 && System.currentTimeMillis() - this.lastRefresh < (this.refreshRate * 1000)) {
			return false;
		}

		Status gitStatus = git.status().call();
		boolean isWorkingTreeClean = gitStatus.isClean();
		String originUrl = git.getRepository().getConfig().getString("remote", "origin",
				"url");

		if (this.forcePull && !isWorkingTreeClean) {
			shouldPull = true;
			logDirty(gitStatus);
		}
		else {
			shouldPull = isWorkingTreeClean && originUrl != null;
		}
		if (!isWorkingTreeClean && !this.forcePull) {
			this.logger.info("Cannot pull from remote " + originUrl
					+ ", the working tree is not clean.");
		}
		return shouldPull;
	}

	@SuppressWarnings("unchecked")
	private void logDirty(Status status) {
		Set<String> dirties = dirties(status.getAdded(), status.getChanged(),
				status.getRemoved(), status.getMissing(), status.getModified(),
				status.getConflicting(), status.getUntracked());
		this.logger.warn(format("Dirty files found: %s", dirties));
	}

	@SuppressWarnings("unchecked")
	private Set<String> dirties(Set<String>... changes) {
		Set<String> dirties = new HashSet<>();
		for (Set<String> files : changes) {
			dirties.addAll(files);
		}
		return dirties;
	}

	private boolean shouldTrack(Git git, String label) throws GitAPIException {
		return isBranch(git, label) && !isLocalBranch(git, label);
	}

	protected FetchResult fetch(Git git, String label) {
		FetchCommand fetch = git.fetch();
		fetch.setRemote("origin");
		fetch.setTagOpt(TagOpt.FETCH_TAGS);
		fetch.setRemoveDeletedRefs(deleteUntrackedBranches);
		if (this.refreshRate > 0) {
			this.setLastRefresh(System.currentTimeMillis());
		}

		configureCommand(fetch);
		try {
			FetchResult result = fetch.call();
			if (result.getTrackingRefUpdates() != null
					&& result.getTrackingRefUpdates().size() > 0) {
				logger.info("Fetched for remote " + label + " and found "
						+ result.getTrackingRefUpdates().size() + " updates");
			}
			return result;
		}
		catch (Exception ex) {
			String message = "Could not fetch remote for " + label + " remote: " + git
					.getRepository().getConfig().getString("remote", "origin", "url");
			warn(message, ex);
			return null;
		}
	}

	private MergeResult merge(Git git, String label) {
		try {
			MergeCommand merge = git.merge();
			merge.include(git.getRepository().findRef("origin/" + label));
			MergeResult result = merge.call();
			if (!result.getMergeStatus().isSuccessful()) {
				this.logger.warn("Merged from remote " + label + " with result "
						+ result.getMergeStatus());
			}
			return result;
		}
		catch (Exception ex) {
			String message = "Could not merge remote for " + label + " remote: " + git
					.getRepository().getConfig().getString("remote", "origin", "url");
			warn(message, ex);
			return null;
		}
	}

	private Ref resetHard(Git git, String label, String ref) {
		ResetCommand reset = git.reset();
		reset.setRef(ref);
		reset.setMode(ResetType.HARD);
		try {
			Ref resetRef = reset.call();
			if (resetRef != null) {
				this.logger.info(
						"Reset label " + label + " to version " + resetRef.getObjectId());
			}
			return resetRef;
		}
		catch (Exception ex) {
			String message = "Could not reset to remote for " + label + " (current ref="
					+ ref + "), remote: " + git.getRepository().getConfig()
							.getString("remote", "origin", "url");
			warn(message, ex);
			return null;
		}
	}

	private Git createGitClient() throws IOException, GitAPIException {
		File lock = new File(getWorkingDirectory(), ".git/index.lock");
		if (lock.exists()) {
			// The only way this can happen is if another JVM (e.g. one that
			// crashed earlier) created the lock. We can attempt to recover by
			// wiping the slate clean.
			logger.info("Deleting stale JGit lock file at " + lock);
			lock.delete();
		}
		if (new File(getWorkingDirectory(), ".git").exists()) {
			return openGitRepository();
		}
		else {
			return copyRepository();
		}
	}

	// Synchronize here so that multiple requests don't all try and delete the
	// base dir
	// together (this is a once only operation, so it only holds things up on
	// the first
	// request).
	private synchronized Git copyRepository() throws IOException, GitAPIException {
		deleteBaseDirIfExists();
		getBasedir().mkdirs();
		Assert.state(getBasedir().exists(), "Could not create basedir: " + getBasedir());
		if (getUri().startsWith(FILE_URI_PREFIX)) {
			return copyFromLocalRepository();
		}
		else {
			return cloneToBasedir();
		}
	}

	private Git openGitRepository() throws IOException {
		Git git = this.gitFactory.getGitByOpen(getWorkingDirectory());
		return git;
	}

	private Git copyFromLocalRepository() throws IOException {
		Git git;
		File remote = new UrlResource(StringUtils.cleanPath(getUri())).getFile();
		Assert.state(remote.isDirectory(), "No directory at " + getUri());
		File gitDir = new File(remote, ".git");
		Assert.state(gitDir.exists(), "No .git at " + getUri());
		Assert.state(gitDir.isDirectory(), "No .git directory at " + getUri());
		git = this.gitFactory.getGitByOpen(remote);
		return git;
	}

	private Git cloneToBasedir() throws GitAPIException {
		CloneCommand clone = this.gitFactory.getCloneCommandByCloneRepository()
				.setURI(getUri()).setDirectory(getBasedir());
		configureCommand(clone);
		try {
			return clone.call();
		}
		catch (GitAPIException e) {
			deleteBaseDirIfExists();
			throw e;
		}
	}

	private void deleteBaseDirIfExists() {
		if (getBasedir().exists()) {
			for (File file : getBasedir().listFiles()) {
				try {
					FileUtils.delete(file, FileUtils.RECURSIVE);
				}
				catch (IOException e) {
					throw new IllegalStateException("Failed to initialize base directory",
							e);
				}
			}
		}
	}

	private void initialize() {
		if (!this.initialized) {
			SshSessionFactory.setInstance(new JschConfigSessionFactory() {
				@Override
				protected void configure(Host hc, Session session) {
					session.setConfig("StrictHostKeyChecking",
							isStrictHostKeyChecking() ? "yes" : "no");
				}
			});
			this.initialized = true;
		}
	}

	private void configureCommand(TransportCommand<?, ?> command) {
		command.setTimeout(this.timeout);
		if (this.transportConfigCallback != null) {
			command.setTransportConfigCallback(this.transportConfigCallback);
		}
		CredentialsProvider credentialsProvider = getCredentialsProvider();
		if (credentialsProvider != null) {
			command.setCredentialsProvider(credentialsProvider);
		}
	}

	private CredentialsProvider getCredentialsProvider() {
		return this.gitCredentialsProviderFactory.createFor(this.getUri(), getUsername(),
				getPassword(), getPassphrase(), isSkipSslValidation());
	}

	private boolean isClean(Git git, String label) {
		StatusCommand status = git.status();
		try {
			BranchTrackingStatus trackingStatus = BranchTrackingStatus.of(git.getRepository(), label);
			boolean isBranchAhead = trackingStatus != null && trackingStatus.getAheadCount() > 0;
			return status.call().isClean() && !isBranchAhead;
		}
		catch (Exception e) {
			String message = "Could not execute status command on local repository. Cause: ("
					+ e.getClass().getSimpleName() + ") " + e.getMessage();
			warn(message, e);
			return false;
		}
	}

	private void trackBranch(Git git, CheckoutCommand checkout, String label) {
		checkout.setCreateBranch(true).setName(label)
				.setUpstreamMode(SetupUpstreamMode.TRACK)
				.setStartPoint("origin/" + label);
	}

	private boolean isBranch(Git git, String label) throws GitAPIException {
		return containsBranch(git, label, ListMode.ALL);
	}

	private boolean isLocalBranch(Git git, String label) throws GitAPIException {
		return containsBranch(git, label, null);
	}

	private boolean containsBranch(Git git, String label, ListMode listMode)
			throws GitAPIException {
		ListBranchCommand command = git.branchList();
		if (listMode != null) {
			command.setListMode(listMode);
		}
		List<Ref> branches = command.call();
		for (Ref ref : branches) {
			if (ref.getName().endsWith("/" + label)) {
				return true;
			}
		}
		return false;
	}

	protected void warn(String message, Exception ex) {
		logger.warn(message);
		if (logger.isDebugEnabled()) {
			logger.debug("Stacktrace for: " + message, ex);
		}
	}

	public void setLastRefresh(long lastRefresh) {
		this.lastRefresh = lastRefresh;
	}

	public long getLastRefresh() {
		return lastRefresh;
	}

	/**
	 * Wraps the static method calls to {@link org.eclipse.jgit.api.Git} and
	 * {@link org.eclipse.jgit.api.CloneCommand} allowing for easier unit testing.
	 */
	static class JGitFactory {

		public Git getGitByOpen(File file) throws IOException {
			Git git = Git.open(file);
			return git;
		}

		public CloneCommand getCloneCommandByCloneRepository() {
			CloneCommand command = Git.cloneRepository();
			return command;
		}
	}
}<|MERGE_RESOLUTION|>--- conflicted
+++ resolved
@@ -264,19 +264,7 @@
 				}
 				// checkout after fetch so we can get any new branches, tags, ect.
 				checkout(git, label);
-<<<<<<< HEAD
-				if (isBranch(git, label)) {
-					// merge results from fetch
-					merge(git, label);
-					if (!isClean(git, label)) {
-						logger.warn("The local repository is dirty or ahead of origin. Resetting"
-								+ " it to origin/" + label + ".");
-						resetHard(git, label, LOCAL_BRANCH_REF_PREFIX + label);
-					}
-				}
-=======
 				tryMerge(git, label);
->>>>>>> 80f98c38
 			}
 			else {
 				// nothing to update so just checkout and merge.
@@ -317,7 +305,7 @@
 			if (isBranch(git, label)) {
 				// merge results from fetch
 				merge(git, label);
-				if (!isClean(git)) {
+				if (!isClean(git, label)) {
 					logger.warn("The local repository is dirty or ahead of origin. Resetting"
 							+ " it to origin/" + label + ".");
 					resetHard(git, label, LOCAL_BRANCH_REF_PREFIX + label);
