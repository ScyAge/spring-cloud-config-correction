--- conflicted
+++ resolved
@@ -47,14 +47,10 @@
 	private int port;
 
 	@BeforeClass
-<<<<<<< HEAD
 	public static void init() throws IOException {
-=======
-	public static void init() throws IOException{
 		// mock Git configuration to make tests independent of local Git configuration
 		SystemReader.setInstance(new MockSystemReader());
 
->>>>>>> b4563ed7
 		ConfigServerTestUtils.prepareLocalRepo();
 	}
 
