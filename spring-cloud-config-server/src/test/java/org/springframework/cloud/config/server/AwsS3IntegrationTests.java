/*
 * Copyright 2013-2023 the original author or authors.
 *
 * Licensed under the Apache License, Version 2.0 (the "License");
 * you may not use this file except in compliance with the License.
 * You may obtain a copy of the License at
 *
 *      https://www.apache.org/licenses/LICENSE-2.0
 *
 * Unless required by applicable law or agreed to in writing, software
 * distributed under the License is distributed on an "AS IS" BASIS,
 * WITHOUT WARRANTIES OR CONDITIONS OF ANY KIND, either express or implied.
 * See the License for the specific language governing permissions and
 * limitations under the License.
 */

package org.springframework.cloud.config.server;

import java.io.IOException;
import java.util.Optional;

import io.awspring.cloud.s3.InMemoryBufferingS3OutputStreamProvider;
import io.awspring.cloud.s3.PropertiesS3ObjectContentTypeResolver;
import io.awspring.cloud.s3.S3ObjectContentTypeResolver;
import io.awspring.cloud.s3.S3OutputStreamProvider;
import io.awspring.cloud.s3.S3ProtocolResolver;
import org.json.JSONException;
import org.junit.jupiter.api.AfterAll;
import org.junit.jupiter.api.BeforeAll;
import org.junit.jupiter.api.Disabled;
import org.junit.jupiter.api.Test;
import org.testcontainers.containers.localstack.LocalStackContainer;
import org.testcontainers.junit.jupiter.Container;
import org.testcontainers.junit.jupiter.Testcontainers;
import org.testcontainers.utility.DockerImageName;
import software.amazon.awssdk.auth.credentials.AwsBasicCredentials;
import software.amazon.awssdk.core.sync.RequestBody;
import software.amazon.awssdk.regions.Region;
import software.amazon.awssdk.services.s3.S3Client;

import org.springframework.boot.SpringApplication;
import org.springframework.boot.web.client.RestTemplateBuilder;
import org.springframework.cloud.config.environment.Environment;
import org.springframework.cloud.config.server.test.TestConfigServerApplication;
import org.springframework.context.ConfigurableApplicationContext;
import org.springframework.context.annotation.Bean;
import org.springframework.context.annotation.Import;
import org.springframework.test.util.TestSocketUtils;
import org.springframework.web.client.RestTemplate;

import static org.assertj.core.api.Assertions.assertThat;

/**
 * @author Ryan Baxter
 */
@Testcontainers
public class AwsS3IntegrationTests {

	private static final int configServerPort = TestSocketUtils.findAvailableTcpPort();

	private static S3Client s3Client;

	private static ConfigurableApplicationContext server;

	@Container
	static LocalStackContainer localstack = new LocalStackContainer(
			DockerImageName.parse("localstack/localstack:1.3.1")).withServices(LocalStackContainer.Service.S3);

	@BeforeAll
	public static void startConfigServer() throws IOException, InterruptedException, JSONException {
		server = SpringApplication.run(new Class[] { TestConfigServerApplication.class, S3AutoConfiguration.class },
				new String[] { "--spring.config.name=server", "--spring.profiles.active=awss3",
						"--server.port=" + configServerPort,
						"--spring.cloud.config.server.awss3.endpoint="
								+ localstack.getEndpointOverride(LocalStackContainer.Service.S3).toString(),
						"--spring.cloud.config.server.awss3.bucket=test-bucket",
						"--spring.cloud.config.server.awss3.region=" + localstack.getRegion(),
						"--spring.cloud.aws.endpoint="
								+ localstack.getEndpointOverride(LocalStackContainer.Service.S3).toString(),
<<<<<<< HEAD
						"--spring.cloud.aws.credentials.access-key=" + localstack.getAccessKey(),
						"--spring.cloud.aws.credentials.secret-key=" + localstack.getSecretKey(),
						"--spring.cloud.aws.region.static=" + localstack.getRegion() });

		if (server.getBeanNamesForType(S3Client.class).length > 0) {
			s3Client = server.getBean(S3Client.class);
			s3Client.createBucket((request) -> request.bucket("test-bucket"));
			s3Client.putObject((request) -> request.bucket("test-bucket").key("data.txt"),
					RequestBody.fromString("this is a test"));
			s3Client.putObject((request) -> request.bucket("test-bucket").key("main/data.txt"),
					RequestBody.fromString("this is a test in main"));
			s3Client.putObject((request) -> request.bucket("test-bucket").key("application.properties"),
					RequestBody.fromString("foo=1"));
		}
=======
						"--cloud.aws.region.static=" + localstack.getRegion() });

		AmazonS3ClientBuilder builder = AmazonS3ClientBuilder.standard();
		AwsClientBuilder.EndpointConfiguration endpointConfiguration = new AwsClientBuilder.EndpointConfiguration(
				localstack.getEndpointOverride(LocalStackContainer.Service.S3).toString(), "us-east-1");
		builder.withEndpointConfiguration(endpointConfiguration);
		s3Client = builder.build();
		s3Client.createBucket("test-bucket");
		s3Client.putObject("test-bucket", "data.txt", "this is a test");
		s3Client.putObject("test-bucket", "main/data.txt", "this is a test in main");
		s3Client.putObject("test-bucket", "application.properties", "foo=1");
		s3Client.putObject("test-bucket", "data.properties", "bar=1");
		s3Client.putObject("test-bucket", "data-dev.properties", "bar=1");
>>>>>>> f59f8b58

	}

	@Test
	@Disabled
	public void context() throws IOException {
		RestTemplate rest = new RestTemplateBuilder().build();
		String configServerUrl = "http://localhost:" + configServerPort;
		Environment env = rest.getForObject(configServerUrl + "/application/default", Environment.class);
		assertThat(env.getPropertySources().get(0).getSource().get("foo")).isEqualTo("1");
		assertThat(rest.getForObject(configServerUrl + "/application/default/main/data.txt", String.class))
				.isEqualTo("this is a test in main");
		assertThat(rest.getForObject(configServerUrl + "/application/default/data.txt?useDefaultLabel", String.class))
				.isEqualTo("this is a test");
	}

	@Test
	public void defaultApplicationAndProfileIncluded() throws IOException {
		RestTemplate rest = new RestTemplateBuilder().build();
		String configServerUrl = "http://localhost:" + configServerPort;
		Environment env = rest.getForObject(configServerUrl + "/data/dev", Environment.class);
		assertThat(env.getPropertySources().size()).isEqualTo(3);
		assertThat(env.getPropertySources().get(0).getName()).isEqualTo("s3:data-dev");
		assertThat(env.getPropertySources().get(1).getName()).isEqualTo("s3:data");
		assertThat(env.getPropertySources().get(2).getName()).isEqualTo("s3:application");
	}

	@AfterAll
	public static void after() {
		server.close();
	}

	@Import(S3ProtocolResolver.class)
	static class S3AutoConfiguration {

		@Bean
		S3Client s3Client() {
			return S3Client.builder()
					.credentialsProvider(
							() -> AwsBasicCredentials.create(localstack.getAccessKey(), localstack.getSecretKey()))
					.region(Region.of(localstack.getRegion()))
					.endpointOverride(localstack.getEndpointOverride(LocalStackContainer.Service.S3)).build();
		}

		@Bean
		S3OutputStreamProvider inMemoryBufferingS3StreamProvider(S3Client s3Client,
				Optional<S3ObjectContentTypeResolver> contentTypeResolver) {
			return new InMemoryBufferingS3OutputStreamProvider(s3Client,
					contentTypeResolver.orElseGet(PropertiesS3ObjectContentTypeResolver::new));
		}

	}

}<|MERGE_RESOLUTION|>--- conflicted
+++ resolved
@@ -77,7 +77,6 @@
 						"--spring.cloud.config.server.awss3.region=" + localstack.getRegion(),
 						"--spring.cloud.aws.endpoint="
 								+ localstack.getEndpointOverride(LocalStackContainer.Service.S3).toString(),
-<<<<<<< HEAD
 						"--spring.cloud.aws.credentials.access-key=" + localstack.getAccessKey(),
 						"--spring.cloud.aws.credentials.secret-key=" + localstack.getSecretKey(),
 						"--spring.cloud.aws.region.static=" + localstack.getRegion() });
@@ -91,22 +90,11 @@
 					RequestBody.fromString("this is a test in main"));
 			s3Client.putObject((request) -> request.bucket("test-bucket").key("application.properties"),
 					RequestBody.fromString("foo=1"));
+			s3Client.putObject((request) -> request.bucket("test-bucket").key("data.properties"),
+					RequestBody.fromString("bar=1"));
+			s3Client.putObject((request) -> request.bucket("test-bucket").key("data-dev.properties"),
+					RequestBody.fromString("bar=1"));
 		}
-=======
-						"--cloud.aws.region.static=" + localstack.getRegion() });
-
-		AmazonS3ClientBuilder builder = AmazonS3ClientBuilder.standard();
-		AwsClientBuilder.EndpointConfiguration endpointConfiguration = new AwsClientBuilder.EndpointConfiguration(
-				localstack.getEndpointOverride(LocalStackContainer.Service.S3).toString(), "us-east-1");
-		builder.withEndpointConfiguration(endpointConfiguration);
-		s3Client = builder.build();
-		s3Client.createBucket("test-bucket");
-		s3Client.putObject("test-bucket", "data.txt", "this is a test");
-		s3Client.putObject("test-bucket", "main/data.txt", "this is a test in main");
-		s3Client.putObject("test-bucket", "application.properties", "foo=1");
-		s3Client.putObject("test-bucket", "data.properties", "bar=1");
-		s3Client.putObject("test-bucket", "data-dev.properties", "bar=1");
->>>>>>> f59f8b58
 
 	}
 
